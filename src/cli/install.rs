//! Separated module to handle installation related behaviors in command line.

use crate::core::install::{
    default_rustup_dist_server, default_rustup_update_root, InstallConfiguration,
};
use crate::core::offline_packages::OfflinePackages;
use crate::core::parser::manifest::ToolsetManifest;
use crate::core::parser::TomlParser;
use crate::core::{try_it, EnvConfig};
use crate::utils;

use super::{GlobalOpt, Subcommands};

use anyhow::Result;
use tempfile::TempDir;

/// Execute `install` command.
pub(super) fn execute(subcommand: &Subcommands, _opt: GlobalOpt) -> Result<()> {
    let Subcommands::Install {
        prefix,
        registry_url,
        registry_name,
        rustup_dist_server,
        rustup_update_root,
    } = subcommand
    else {
        return Ok(());
    };

    let cargo_registry = registry_url
        .as_ref()
        .map(|u| (registry_name.clone(), u.clone()));
    let install_dir = prefix
        .clone()
        .unwrap_or_else(utils::home_dir)
        .join(env!("CARGO_PKG_NAME"));

    let mut config = InstallConfiguration::init(install_dir, false)?
        .cargo_registry(cargo_registry)
        .rustup_dist_server(
            rustup_dist_server
                .as_ref()
                .unwrap_or_else(|| default_rustup_dist_server()),
        )
        .rustup_update_root(
            rustup_update_root
                .as_ref()
                .unwrap_or_else(|| default_rustup_update_root()),
        );
    config.config_rustup_env_vars()?;
    config.config_cargo()?;

    // TODO: Download manifest form remote server for online build
<<<<<<< HEAD
=======

>>>>>>> 53a29e86
    let (manifest, pkgs_root) = manifest_with_offline_packages(&config)?;

    // This step taking cares of requirements, such as `MSVC`, also third-party app such as `VS Code`.
    config.install_tools(&manifest)?;
    config.install_rust(&manifest)?;
    // install third-party tools via cargo that got installed by rustup
    config.cargo_install(&manifest)?;

    // Explicitly drop cache to remove the bundled packages.
    drop(pkgs_root);

    println!(
        "Rust is installed, \
        this setup will soon create an example project at current directory for you to try Rust!"
    );
    try_it::try_it(None)?;

    Ok(())
}

/// Try to include offline packages that were bundled in the source,
/// and return the adjusted manifest along with a `TempDir`.
///
/// The returned `TempDir` is meant to keep the package path alive.
///
/// Note that the bundled package sources will replace the one in the original manifest toml.
<<<<<<< HEAD
=======
#[cfg(feature = "offline")]
>>>>>>> 53a29e86
pub(crate) fn manifest_with_offline_packages(
    config: &InstallConfiguration,
) -> Result<(ToolsetManifest, Option<TempDir>)> {
    let mut orig_manifest =
        ToolsetManifest::from_str(include_str!("../../resources/toolset_manifest.toml"))?;
    let Some(tools_map) = orig_manifest.current_target_tools_mut() else {
        return Ok((orig_manifest, None));
    };

    let temp_dir = config.create_temp_dir("offline_packages")?;
<<<<<<< HEAD
    let offline_pkgs = OfflinePackages::load();
=======
    let offline_pkgs = crate::core::offline_packages::OfflinePackages::load();
>>>>>>> 53a29e86

    for (key, val) in offline_pkgs.0 {
        // make sure no redundent packages in the source
        let tool_info = tools_map.get_mut(key).unwrap_or_else(|| {
            panic!(
                "Internal Error: Redundent package '{}' in the resource directory.",
                val.filename
            )
        });
        // Then we need to write the pkg content to local file.
        let dest = temp_dir.path().join(val.filename);
        utils::write_bytes(&dest, val.value, false)?;
        // Lastly, we overwrite the `ToolInfo` in the manifest
        tool_info.convert_to_path(dest);
    }

    Ok((orig_manifest, Some(temp_dir)))
}

<<<<<<< HEAD
=======
#[cfg(not(feature = "offline"))]
pub(crate) fn manifest_with_offline_packages(
    _config: &InstallConfiguration,
) -> Result<(ToolsetManifest, Option<TempDir>)> {
    ToolsetManifest::from_str(include_str!("../../resources/toolset_manifest.toml"))
        .map(|m| (m, None))
}

>>>>>>> 53a29e86
#[cfg(test)]
mod tests {
    use std::path::PathBuf;

    use super::{InstallConfiguration, TomlParser, ToolsetManifest};
    use crate::utils;

    #[test]
    fn dry_run() {
        let mut cache_dir = PathBuf::from(env!("CARGO_MANIFEST_DIR"));
        cache_dir.push("tests");
        cache_dir.push("cache");

        std::fs::create_dir_all(&cache_dir).unwrap();

        let install_root = tempfile::Builder::new().tempdir_in(&cache_dir).unwrap();
        let _config = InstallConfiguration::init(install_root.path().to_path_buf(), true).unwrap();
        let _manifest = ToolsetManifest::from_str(
            &utils::read_to_string(
                PathBuf::from(env!("CARGO_MANIFEST_DIR")).join("tests/data/toolset_manifest.toml"),
            )
            .unwrap(),
        )
        .unwrap();
    }
}<|MERGE_RESOLUTION|>--- conflicted
+++ resolved
@@ -51,10 +51,6 @@
     config.config_cargo()?;
 
     // TODO: Download manifest form remote server for online build
-<<<<<<< HEAD
-=======
-
->>>>>>> 53a29e86
     let (manifest, pkgs_root) = manifest_with_offline_packages(&config)?;
 
     // This step taking cares of requirements, such as `MSVC`, also third-party app such as `VS Code`.
@@ -81,10 +77,7 @@
 /// The returned `TempDir` is meant to keep the package path alive.
 ///
 /// Note that the bundled package sources will replace the one in the original manifest toml.
-<<<<<<< HEAD
-=======
 #[cfg(feature = "offline")]
->>>>>>> 53a29e86
 pub(crate) fn manifest_with_offline_packages(
     config: &InstallConfiguration,
 ) -> Result<(ToolsetManifest, Option<TempDir>)> {
@@ -95,11 +88,7 @@
     };
 
     let temp_dir = config.create_temp_dir("offline_packages")?;
-<<<<<<< HEAD
-    let offline_pkgs = OfflinePackages::load();
-=======
     let offline_pkgs = crate::core::offline_packages::OfflinePackages::load();
->>>>>>> 53a29e86
 
     for (key, val) in offline_pkgs.0 {
         // make sure no redundent packages in the source
@@ -119,8 +108,6 @@
     Ok((orig_manifest, Some(temp_dir)))
 }
 
-<<<<<<< HEAD
-=======
 #[cfg(not(feature = "offline"))]
 pub(crate) fn manifest_with_offline_packages(
     _config: &InstallConfiguration,
@@ -129,7 +116,6 @@
         .map(|m| (m, None))
 }
 
->>>>>>> 53a29e86
 #[cfg(test)]
 mod tests {
     use std::path::PathBuf;
